--- conflicted
+++ resolved
@@ -1,4 +1,3 @@
-<<<<<<< HEAD
 2011-04-13  Brian Gough  <bjg@network-theory.co.uk>
 
 	* gsl_nan.h (GSL_NEGZERO): define negative zero as explicitly
@@ -12,14 +11,13 @@
 
 	* gsl.pc.in (GSL_CBLAS_LIB): allow user to choose cblas via
 	pkg-config
-=======
+
 2010-08-06  Brian Gough  <bjg@network-theory.co.uk>
 
 	* ode-initval2: added Tuomo Keskitalo's new ode branch with a
 	gsl_odeiv2 prefix which is intended to be the new default.  Will
 	retain gsl_odeiv for binary compatibility but old interface will
 	be deprecated.
->>>>>>> 7eaf77dc
 
 2010-05-25  Peter Johansson  <trojkan@gmail.com>
 
