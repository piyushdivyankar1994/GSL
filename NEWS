<<<<<<< HEAD
** The jacobi method gsl_eigen_jacobi now uses the norm of the
   off-diagonal elements for its convergence criterion, as in
   algorithm 8.4.3 of Golub and van Loan.

** It is now possible to choose an alternative cblas library via
   pkg-config using the GSL_CBLAS_LIB environment variable or
   the pkg-config --define-variable option.

** Added a new function gsl_integration_glfixed_point to return
   ordered Gauss-Legendre points and weights contained within a
   gsl_integration_glfixed_table [bug #32237].

** The newton multiroot solvers now return an error when a singular
   jacobian is detected.

** Added a new function gsl_interp_type_min_size to return the size of
   an interpolation type.

** The interpolation functions now return NaN and when x is out of range,
   instead of extrapolating.

** Fixed gsl_ran_chisq_pdf(x,nu) to return correct result of 1/2
   instead of 0 when x=0 and nu=2, and +inf when x=0 and nu<2.

** Extended the range of gsl_sf_bessel_lnKnu_e by rescaling
   intermediate results to avoid internal overflows [bug #31528].

** Fixed gsl_pow_int(x,n) to avoid an infinite loop when n=INT_MIN due
   to wrapping of signed integers.

** Added a function gsl_pow_uint(x,n) to compute x^n for unsigned
   exponents (needed when n exceeds the range of signed integers).

** Avoid spurious underflow return code in gsl_sf_beta_inc_e when
   intermediate underflow does not affect the result. [bug #30933]

** Fixed gsl_sf_hyperg_2F1(a,b,c,x) to avoid returning NaN for
   arguments |a|>10. [bug #24812]
=======
** Added Tuomo Keskitalo's new ode branch ode-initval2 with a
   gsl_odeiv2 prefix which is intended to be the new default for
   differential equations.  The existing gsl_odeiv routines will be
   retained for binary compatibility but their interface will be
   deprecated.
>>>>>>> 7eaf77dc

** Added new routine gsl_linalg_complex_cholesky_invert to handle the
   matrix inversion for complex Cholesky decompositions (Huan Wu).

** Added new gsl_integrate_cquad routines for robust integration of
   difficult functions using the doubly-adaptive CQUAD algorithm
   (Pedro Gonnet).

** Improved the result of gsl_sf_atanint_e for large arguments by
   adding the first order 1/x correction term. [bug #29562]

** The gsl_multimin_fdfsolver multidimensional minimisers now return
   GSL_ENOPROG immediately if the generated trial point does not
   differ from the initial point (to machine precision), avoiding
   unnecessary further iterations.

** Added the functions gsl_vector_equal(x,y) and gsl_matrix_equal(x,y)
   for testing equality of two vectors or matrices.

** Added function gsl_eigen_nonsymmv_params to control the balancing
   transformation for eigenvector calculations. Balancing is now
   turned off by default for gsl_eigen_nonsymmv.

** Avoid segfault in Chebyshev series derivatives gsl_cheb_calc_deriv
   for n=1. [bug #29139]

* What was new in gsl-1.14:

** Upgraded to latest libtool, autoconf and automake (libtool-2.2.6b,
   autoconf-2.65, automake-1.11.1).  Fixes security hole in 'make
   dist' (see Automake CVE-2009-4029).

** Added support for "multisets", which are similar to permutations
   and combinations.  A multiset is an array of k integers in the
   range 0 to n-1 where each value may occur more than once. Multisets
   can be used to iterate over the indices of a k-th order symmetric
   tensor in n-space. (Rhys Ulerich)

** Added gsl_integrate_glfixed routines for performing fixed order
   Gauss-Legendre integration 
   (Pavel Holoborodko, Konstantin Holoborodko, Rhys Ulerich)

** In the LMDER multi-dimensional fitting routines, the return code
   GSL_ENOPROG is now used instead of GSL_CONTINUE for the case where
   10 or more attempts to find a suitable trial step have been made
   without success. [bug #25383]

** The confluent hypergeometric function gsl_sf_hyperg_U (a,b,x) has
   been extended to support x < 0 for cases not involving
   singularities in 1F1(a,b,x). [bug #27859]

** The F-distribution gsl_ran_fdist_pdf now avoids unnecessary
   underflow and overflow and handles cases where n > 248. [bug
   #28500]

** The SVD routines now use a scaled version of the implicit QR method
   and compute the shift more reliably for values at the limit of
   double precision, avoiding potential NaNs. [bug #28767]

** A compile time error is emitted if the configuration stage prevents
   the functions gsl_isnan and gsl_finite from being defined.

** Added missing dereference in GSL_VECTOR_COMPLEX when not using
   GSL_RANGE_CHECK [bug #28017]

** Improved the range of gsl_sf_hyperg1F1(a,b,x) when a<0,b>0. [bug
   #28718]

** Added macros GSL_MAJOR_VERSION and GSL_MINOR_VERSION in
   <gsl/gsl_version.h>

** Improved gsl_eigen_symmv and gsl_eigen_symm to avoid a potential
   infinite loop when the tridiagonalised matrix contains very small
   values. [bug #28096]

** Added functions gsl_multifit_linear_usvd and
   gsl_multifit_wlinear_usvd for multilinear fitting without
   column-scaling of the fit matrix.

* What was new in gsl-1.13:

** Upgraded to latest autoconf and automake (autoconf-2.64,
   automake-1.11)

** Fixed the rk4 and bspline allocators to avoid invalid free()
   calls under out of memory conditions. [bug #27194, #27236]

** Fixed a bug in gsl_multimin_fminimizer_nmsimplex2 where the center
   and size of the simplex were not updated on contract-by-best steps,
   causing failures in convergence. [bug #27180]

** Added new functions to set MISER and VEGAS Monte Carlo integration
   parameters, and to examine VEGAS chi-squared value and intermediate
   results.

** Added the function gsl_bspline_greville_abscissa to compute
   Greville abscissae for B-splines.

** The cumulative distribution functions gsl_cdf_gumbel1_{P,Q} should
   now handle a larger range of parameters without underflow and
   overflow.

** The header file gsl_const_cgs.h no longer defines values for
   electromagnetic units.  Applications should use gsl_const_cgsm.h
   instead to obtain the values in the CGS-Magnetic system.  The
   previous values for these units given in gsl_const_cgs.h were
   ill-defined as the type of CGS electromagnetic system was
   unspecified (the values were a mixture of CGS units with the Ampere
   of the MSKA system).  The affected constants are
   GSL_CONST_CGS_BOHR_MAGNETON, GSL_CONST_CGS_ELECTRON_CHARGE,
   GSL_CONST_CGS_ELECTRON_MAGNETIC_MOMENT, GSL_CONST_CGS_FARADAY,
   GSL_CONST_CGS_GAUSS, GSL_CONST_CGS_NUCLEAR_MAGNETON,
   GSL_CONST_CGS_PROTON_MAGNETIC_MOMENT, and GSL_CONST_CGS_ROENTGEN.

** The Pochhammer functions gsl_sf_poch(a,x) and gsl_sf_lnpoch(a,x) now
   handle the special cases where a and a+x are zero or negative
   integers.

** The confluent hypergeometric function gsl_sf_hyperg_U (a,b,x) now
   handles some cases where x=0. The case where 1+a-b is a negative
   integer no longer returns an error [bug #22859] and the incorrect
   termination of the series in certain cases is fixed [bug #26706].

** Added a new function gsl_poly_eval_derivs to evaluate a polynomial
   and its derivatives simultaneously.

** Added a new univariate minimisation algorithm
   gsl_min_fminimizer_quad_golden which is a variant of Brent's
   algorithm with safeguarded step-length adjustment.

** Added a new Nelder-Mead minimiser gsl_multimin_fminimizer_nmsimplex2rand
   which uses a randomly oriented simplex rather than one fixed on
   the coordinate axes [bug #25077]

** The texinfo file now uses the dircategory "Software libraries" from
   the Free Software Directory, as recommended in the Texinfo manual.

** The function gsl_ran_exponential now includes zero in its output
   range. [bug #25039]

** All functions for freeing allocated memory now accept a NULL
   pointer, following the standard C convention for free(). [bug
   #25319]

** The function gsl_sum_levin_u_accel now handles the special case
   c_0 + 0 + 0 + 0 + .... that occurs when summing power series
   c_n*x^n with x=0. [bug #26807]

** The functions gsl_linalg_LU_solve, gsl_linalg_LU_svx,
   gsl_linalg_LU_refine, gsl_linalg_LU_invert and their complex
   equivalents now return an error for singular matrices.

** The multifit LMDER hybrid solvers now check the return code of the
   user-supplied function in the gsl_multifit_fdfsolver_set
   method. [bug #26871]

** Improved the implementation of gsl_ran_discrete_preproc to avoid
   internal errors due to inconsistencies from excess precision on
   some platforms. [bug #26502]

** Corrected gsl_sf_hyperg_2F1(a,b,c,x) to not give a domain error in
   the case where c is a negative integer and the series terminates
   with a finite result.

** The C99 inline keyword is now supported, in addition to the
   previously supported GNU-style inline.

** Modified gsl_poly_complex_solve_cubic and gsl_poly_solve_cubic to
   avoid returning NaNs in cases where excess precision causes a
   change in the number of roots. 

** Fixed incorrect length check in gsl_blas_drotm. [bug #26503]

** Fixed gsl_odeiv_step_gear2 to restore y on step failure

** gsl_odeiv_evolve_apply now restores the correct value of t on step
   failures [bug #26255].

** Using make install prefix=DIR now puts correct paths in package
   config files gsl-config and gsl.pc

** Modified gsl_monte_vegas to work around pow() function inaccuracies
   on MinGW [bug #25413].

** Increased the number of terms in gsl_sf_mathieu_a and
   gsl_sf_mathieu_b to improve convergence in difficult regions [bug
   #25075]

* What was new in gsl-1.12:

** Upgraded to latest libtool, autoconf and automake (libtool-2.2.6,
   autoconf-2.63, automake-1.10.2)

** Improved the convergence of gsl_sf_gamma_inc_P for x/a ~=~ 1 and
   large x,a.  Fixes problems with large arguments in cdf functions
   such as gsl_cdf_chisq_Pinv(x,nu) [bug 24704].

** Fixed gsl_ran_gamma_knuth to handle the case of a >= UINT_MAX [bug
   #24897]

** Added gsl_bspline_eval_deriv to compute bspline derivatives
   (Rhys Ulerich)

** Added a faster simplex mininimser gsl_multimin_fminimizer_nmsimplex2
   which is O(N) instead of O(N^2) [bug #24418]

** Improved the original chi-squared formula in gsl_monte_vegas to
   avoid catastrophic cancellation [bug #24510].  The previous formula
   could return incorrect or negative values for relative errors <
   1e-8, which could occur when integrating very smooth functions.

** Added new auxiliary functions gsl_cheb_order, gsl_cheb_size,
   gsl_cheb_coeffs for Chebyshev series [bug #21830]

** Updated license of the reference manual to GNU FDL version 1.3.

** Fixed a bug where the gsl_isinf function would return +1 for -Inf
   on systems where isinf(-Inf) returns the non-standard value +1.
   [bug #24489]

** Added missing functions gsl_vector_complex_{isnonneg,add,sub,mul,
   div,scale,add_constant} and gsl_matrix_complex_float_isnonneg [bug
   #22478]

** Cross compilation should now work for x86 hosts.

** Fixed a bug in gsl_interp_accel_find() where values lying on the
   upper boundary between interpolation points could return the index
   from the lower side. [bug #24211]

** Fixed gsl_linalg_solve_cyc_tridiag so that its output respects the
   solution vector's stride. Previously the x_stride value was ignored
   causing the output to be incorrect for non-unit stride. [bug #24162]

** Corrected a bug in the series calculation of gsl_sf_ellint_Kcomp
   for k close to 1. [bug #24146]

** Extended gsl_linalg_QRPT_update to handle rectangular matrices.
   Corrected definition of the update formula in the manual for
   both gsl_linalg_QR_update and gsl_linalg_QRPT_update.

** Added routine gsl_linalg_cholesky_invert

** Fixed a bug the simplex algorithm which caused the second highest
   point to be incorrectly equal to the first when the first value was
   the highest, which could cause suboptimal convergence. [bug #23192]

** Fixed a problem with convergence for inverse gamma and chisq
   distribitions, gsl_cdf_gamma_{P,Q}inv and gsl_cdf_chisq_{P,Q}inv.
   [bug #23101]

** Improved the handling of constant regions in Vegas by eliminating
   spurious excess precision when computing box variances.

** Fixed a potential division by zero in gsl_monte_miser when the
   left/right weight factors decrease below 1.

** Fixed incorrect dimensions check in gsl_matrix_sub{row,column}

* What was new in gsl-1.11:

** The GSL repository and bug database are now hosted at Savannah
   http://savannah.gnu.org/projects/gsl/

** Upgraded to latest libtool, autoconf and automake (libtool-2.2,
   autoconf-2.61, automake-1.10.1)

** Fixed underflow in ODE adaptive step size controller that could
   cause step size to decrease to zero (bug #21933).

** Improved the handling of the asymptotic regime in gsl_sf_bessel_jl.

** Improved the handling of large arguments in cumulative distribution
   functions using the incomplete beta function, such as gsl_cdf_fdist_P.

** Fixed overflow bug in gsl_cdf_hypergeometric_{P,Q} for large
   arguments (bug #22293).

** gsl_ran_gaussian_ziggurat now handles generators with different
   ranges explicitly, to minimise the number of function calls
   required (bug #21820).  Also fixes bug #22446 (rng limit in
   gsl_ran_chisq()).

** Added missing error terms in gsl_sf_exp_mult_e10_e to prevent
   the error being underestimated (bug #22041).  

** Updated some constants to the CODATA 2006 values.

** The hypergeometric function gsl_sf_hyperg_2F1 now handles the case
   where x==1.

** Fixed a bug in the brent minimiser which prevented optimal convergence.

** Added functions for evaluating complex polynomials

** The convergence condition for gsl_multiroots_test_delta now accepts
   dxi == 0.

** Improved functions gsl_ldexp and gsl_frexp to handle the full range
   of double precision numbers in all cases.

** Added new quasi random generators gsl_qrng_halton and
   gsl_qrng_reversehalton which support dimensions up to 1229.

** Added function gsl_multifit_linear_residuals for computing the
   residuals of the fit

* What was new in gsl-1.10:

** License updated to GNU GPL version 3.

** Added support for generalized eigensystems

** Added function gsl_stats_correlation to compute Pearson correlation
of two datasets

** Added the new function gsl_sf_expint(n,x) for computing the n-th
order exponential integral.

** Added functions gsl_vector_isnonneg and gsl_matrix_isnonneg.

** Added functions gsl_matrix_subrow and gsl_matrix_subcolumn

** Extended Cholesky routines to complex matrices

** Added support in gsl_ieee_set_mode for controlling SSE exceptions
and rounding through the MXCSR control word on x86 processors.

** The autoconf macro AM_PATH_GSL has been renamed to AX_PATH_GSL, to
avoid conflicts with the autoconf namespace.

** Improved handling of underflow in gsl_eigen_symm.

** The function gsl_multiroot_fdjacobian now returns the error code
GSL_ESING if any of the columns of the computed jacobian matrix are
zero.  This may occur if the step size of the derivative is too small.

** Extended the function gsl_sf_beta_inc(a,b,x) to handle cases where
a<0 or b<0.

** Fixed the round-off error estimate in gsl_deriv_{central,backwards,
forward} to correctly account for numerical error in the step-size h.

** Fixed gsl_cdf_beta_Pinv, gsl_cdf_gamma_Pinv, gsl_cdf_beta_Pinv to
avoid returning spurious values for large parameters when the
iteration did not converge.  If the iteration cannot converge, GSL_NAN
is returned.

** gsl_ran_dirichlet now handles smaller values of alpha[] without
underflow, avoiding a NaN in the returned value.

** The SVD routines now avoid underflow in the Schur decomposition for
matrices with extremely small values <O(1e-150).

** gsl_complex_pow now returns 0^0=1 (instead of zero) to match the usual
pow function, and handles z^(1,0) and z^(-1,0) as special cases.

** Fixed a bug in the set function for multifit lmder solver so that
previous values are cleared correctly.

** Improved the function gsl_log1p to prevent possible loss of
accuracy caused by optimisations.

** Improved the convergence test in the Lambert functions to take
account of finite precision and avoid possible failure to converge.

** The configure script no longer redefines finite() to isfinite() as
a workaround for missing finite(), as this caused problems on Solaris.
If finite() is not present gsl_finite() will be used instead.

** Improved the accuracy of the generalised laguerre polynomials for
large n when alpha=0.

** The functions gsl_{isnan,isinf,finite} will now always use the
system versions of isnan, isinf and finite if they are available.
Previously the portable GSL implementations were used whenever the
platform supported IEEE comparisons.  The portable gsl_isinf function
now returns -1 instead of +1 for -Inf, in line with recent versions of
the GNU C Library.

* What was new in gsl-1.9:

** Fixed the elliptic integrals F,E,P,D so that they have the correct
behavior for phi > pi/2 and phi < 0.  The angular argument is now
valid for all phi.  Also added the complete elliptic integral
gsl_sf_ellint_Pcomp.

** Added a new BFGS minimisation method gsl_multimin_fdfminimizer_vector_bfgs2
based on the algorithm given by R.Fletcher in "Practical Methods of
Optimisation" (Second edition).  This requires substantially fewer
function and gradient evaluations, and supercedes the existing BFGS
minimiser.

** The beta functions gsl_sf_beta_e(a,b) and gsl_sf_lnbeta_e(a,b) now
handle negative arguments a,b.  Added new function gsl_sf_lnbeta_sgn_e
for computing magnitude and sign of negative beta values, analagous to
gsl_sf_lngamma_sgn_e.

** gsl_cheb_eval_mode now uses the same error estimate as
gsl_cheb_eval_err.

** Improved gsl_sf_legendre_sphPlm_e to avoid underflow with large
arguments.

** Added updated Knuth generator, gsl_rng_knuthran2002, from 9th
printing of "The Art of Computer Programming".  Fixes various
weaknesses in the earlier version gsl_rng_knuthran.  See
http://www-cs-faculty.stanford.edu/~knuth/news02.htm

** The functions gsl_multifit_fsolver_set, gsl_multifit_fdfsolver_set
and gsl_multiroot_fsolver_set, gsl_multiroot_fdfsolver_set now have a
const qualifier for the input vector x, reflecting their actual usage.

** gsl_sf_expint_E2(x) now returns the correct value 1 for x==0,
instead of NaN.

** The gsl_ran_gamma function now uses the Marsaglia-Tsang fast gamma
method of gsl_ran_gamma_mt by default.

** The matrix and vector min/max functions now always propagate any
NaNs in their input.

** Prevented NaN occuring for extreme parameters in
gsl_cdf_fdist_{P,Q}inv and gsl_cdf_beta_{P,Q}inv

** Corrected error estimates for the angular reduction functions
gsl_sf_angle_restrict_symm_err and gsl_sf_angle_restrict_pos_err.
Fixed gsl_sf_angle_restrict_pos to avoid possibility of returning
small negative values.  Errors are now reported for out of range
negative arguments as well as positive.  These functions now return
NaN when there would be significant loss of precision.

** Corrected an error in the higher digits of M_PI_4 (this was beyond
the limit of double precision, so double precision results are not
affected).

** gsl_root_test_delta now always returns success if two iterates are
the same, x1==x0.

** A Japanese translation of the reference manual is now available
from the GSL webpage at http://www.gnu.org/software/gsl/ thanks to
Daisuke TOMINAGA.

** Added new functions for basis splines, see the "Basis Splines"
chapter in the GSL Reference Manual for details.

** Added new functions for testing the sign of vectors and matrices,
gsl_vector_ispos, gsl_vector_isneg, gsl_matrix_ispos and
gsl_matrix_isneg.

** Fixed a bug in gsl_sf_lnpoch_e and gsl_sf_lnpoch_sgn_e which caused
the incorrect value 1.0 instead of 0.0 to be returned for x==0.

** Fixed cancellation error in gsl_sf_laguerre_n for n > 1e7 so that
larger arguments can be calculated without loss of precision.

** Improved gsl_sf_zeta_e to return exactly zero for negative even
integers, avoiding less accurate trigonometric reduction.

** Fixed a bug in gsl_sf_zetam1_int_e where 0 was returned instead of
-1 for negative even integer arguments.

** When the differential equation solver gsl_odeiv_apply encounters a
singularity it returns the step-size which caused the error code from
the user-defined function, as opposed to leaving the step-size
unchanged.

** Added support for nonsymmetric eigensystems

** Added Mathieu functions

* What was new in gsl-1.8:

** Added an error check to trap multifit calls with fewer observations
than parameters.  Previously calling the multifit routines with n<p
would cause invalid memory access.

** Added the Debye unit to physical constants.

** Added cumulative distribution functions for the discrete
distributions, including binomial, poisson, geometric, negative
binomial, pascal and hypergeometric.

** Added the functions gsl_cdf_beta_{Pinv,Qinv} and
gsl_cdf_fdist_{Pinv,Qinv} for computing the inverse of the cumulative
beta and F distributions.

** Added the multilinear fit estimator function gsl_multifit_linear_est
for computing model values and their errors.

** Avoid division by zero in gsl_multimin_fdfminimizer_vector_bfgs
if the step-size becomes too small.

** Users on DEC Alpha systems will need to specify their desired IEEE
arithmetic options via CFLAGS when building the library, as these are
no longer added automatically.

** Added new random variate generators gsl_ran_gaussian_ziggurat
and gsl_ran_gamma_mt for the Gaussian and Gamma distributions based on
the Marsaglia-Tsang ziggurat and fast gamma methods.

** Improved the speed of the exponential power distribution
gsl_ran_exppow.

** Improved the speed of the Gaussian ratio method by adding quadratic
bounds in gsl_ran_gaussian_ratio_method.

** Added an extra term to the taylor series of the synchrotron
functions gsl_sf_synchrotron_1 and gsl_sf_synchrotron_2 for small x to
ensure smooth matching with the chebyshev expansion.

** The binomial pdf gsl_ran_binomial_pdf now handles the cases p=0
and p=1 and is more accurate for the case of small p with k=0.

** Fixed the spherical bessel function gsl_sf_bessel_jl_e) to limit
the use of gsl_sf_bessel_Jnu_asympx_e to the range x>100*l*l to
satisfy he requirement x>>l*l in the asymptotic expansion.

** The scaled bessel function gsl_sf_bessel_In_scaled now handles
larger arguments x > 1e7 correctly for n < 150 using the uniform
asymptotic expansion instead of the continued fraction expansion.

** The functions gsl_stats_min/max now return NaN if the data contains
NaN. Similarly, the functions gsl_stats_min/max_index return the index
of the first occurring NaN in the data when it contains a NaN.

** Fixed an invalid memory access that caused incorrect results for
the special case in periodic cubic spline interpolation of 3 points.

** Added Debye functions for n=5 and n=6

** Added the missing functions gsl_spline_name() and
gsl_spline_min_size()

** The function gsl_rng_uniform_int(r,n) now returns an error for n=0,
which can occur when passing an unsigned integer value of 2^32.

* What was new in gsl-1.7:

** Switched gsl_randist_binomial to use the faster binomial random
variate TPE algorithm by default.  The previous binomial variate
algorithm is available as gsl_randist_binomial_knuth.  This will
result in a different sequence of binomial variates in programs using
this function.

** Improved the algorithm for gsl_sf_elljac_e to avoid cancellation
errors near quarter periods.

** Fixed the branch selection in gsl_sf_gamma_inc_Q_e to avoid
inaccurate results for large a,x where x~=~a.

** The multilinear fitting functions now have forms which accept a
user-specified tolerance for the SVD cutoff and return the
corresponding effective rank of the design matrix.

** The quadratic solvers in poly/ now handle linear equations
gracefully (i.e. quadratrics with a leading coefficient of zero).

** The output of "make check" now only shows test failures by default,
to reduce the amount of output.  Set the environment variable
GSL_TEST_VERBOSE=1 to display all the output.  To assist debugging,
the test number of each failure is shown in square brackets at the
line-end [NNNN].

** Fixed bugs in gsl_linalg_SV_decomp_jacobi which caused
incorrect results for some input matrices.

** Bessel, coulomb, dilogarithm and legendre_H3d functions now use
hypot internally to avoid overflow when computing terms like
sqrt(1+x*x).

** The 'Usage' chapter of the reference manual now explains how to
handle deprecated functions using the GSL_DISABLE_DEPRECATED macro.

** The conflicting enum definitions for 'forward' and 'backward' in
gsl_ftt.h and gsl_wavelet.h are deprecated.  User code should switch
to the new definitions gsl_fft_forward, gsl_fft_backward,
gsl_wavelet_forward and gsl_wavelet_backward. Selectively define
GSL_DISABLE_DEPRECATED before including the headers to use the new
definitions on either or both modules.

** Fixed an error in the the brent minimisation algorithm.  Iterations
should now follow Brent's original description correctly.

** The bound coulomb function gsl_sf_hydrogenicR_e no longer reports
an underflow for exact zeroes of the wavefunction.

** gsl_linalg_SV_decomp_jacobi now reports an error for the
unimplemented case M<N correctly.

** Fixed conformance test for the SYRK and HERK blas functions
gsl_blas_{s,d,c,z}syrk and gsl_blas_{c,z}herk for non-square matrices.

** Configure now checks for presence of ieeefp.h if needed.

** Differential equation solvers now propagate error codes returned
from user-defined functions to the top-level in all cases.

** Sort functions now avoid an infinite loop if Nans are present in
the input vector.  The order of nans in the output is undefined,
although other elements will be sorted correctly.

* What was new in gsl-1.6:

** Added a new wavelet directory, with 1-dimensional and 2-dimensional
discrete wavelet transforms.

** Added support for LQ and P^T LQ decompositions.  To find the QR
decomposition of large systems (M>>N) use the LQ decomposition,
solving the transpose of the original system.  This allows more
efficient memory access, and is useful for solving large least-squares
problems.

** Fixed a bug in the SYRK and HERK blas functions gsl_blas_{s,d,c,z}syrk 
and gsl_blas_{c,z}herk which caused invalid memory access for non-square 
matrices.

** Fixed a bug in gsl_swap_vectors which caused it to return incorrect
results when swapping vectors with different strides.

** Corrected the error estimate for gsl_cheb_eval_n_err to use
evaluation order instead of the approximation order.

** Improved the reliability of the gsl_sf_gamma_inc family of
functions.

** Equal abscissae are now handled gracefully in the cspline and
periodic cspline interpolations.

** Removed potential cancellation error in calculation of uniform
histogram ranges.

** Improved numerical stability of integration for akima and cspline
interpolation.

** Differential equation solvers now handle error codes returned from
user-defined functions.

** Improved error estimates in ode-initval solvers, and provide exact
derivatives on output.  Added new semi-implicit ode-initval solver,
gsl_odeiv_step_rk2simp.

** Added missing function definition for gsl_sf_psi_1.

** Fixed the function gsl_sf_expint_Ei_scaled to call
gsl_sf_expint_Ei_scaled_e instead of gsl_sf_expint_Ei_e.

** Added cumulative distribution function for exponential power
distribution.

** The functions gsl_cdf_beta_P and gsl_cdf_beta_Q now return
consistent results of 0 or 1 for out of range values, x<0 and x>1,
rather than 0 for left and right tails simultaneously.

** The Jacobi eigensolvers gsl_eigen_jacobi and gsl_eigen_jacobi_invert 
have new implementations from Golub and Van Loan.

** The standard output and standard error streams are now flushed by
the default error handler before the program aborts, in order to
ensure that error messages are properly displayed on some platforms.

* What was new in gsl-1.5:

** Multifit routines now handle iterations where |f| is already
minimised to zero, without division by zero.

** Fixed the singular value tolerance test in the multifit covariance
calculation from < to <= to match the original MINPACK code.

** The macro HAVE_INLINE is now tested with #ifdef instead of #if as
in versions prior to 1.4, to match the documentation, and the macro
GSL_RANGE_CHECK_OFF now works correctly.  An alternative macro
GSL_RANGE_CHECK={0,1} can be used to control range-checking.

** Fixed a potential array overflow in gsl_ran_landau.

** Fixed a small discrepancy in the tolerance calculation of the
one-dimensional brent minimiser.

** Numerical derivatives should now be calculated using the
gsl_deriv_forward, gsl_deriv_central and gsl_deriv_backward functions,
which accept a step-size argument in addition to the position x.  The
original gsl_diff functions (without the step-size) are deprecated.

** Corrected documentation for gsl_ran_hypergeometric_pdf()

** The tridiagonal matrix solvers gsl_linalg_solve_symm_tridiag,
gsl_linalg_solve_tridiag, gsl_linalg_solve_symm_cyc_tridiag,
gsl_linalg_solve_cyc_tridiag now use the GSL_ERROR macro to report
errors, instead of simply returning an error code.  The arguments to
these functions must now use exact lengths with no additional
elements.  For cyclic systems all vectors must be of length N, for
tridiagonal systems the offdiagonal elements must be of length N-1.

** The singular value decomposition routines gsl_linalg_SV_decomp and
gsl_linalg_SV_decomp_mod now handle the SVD of a column vector (N=1,
arbitrary M), which can occur in linear fitting.

** Restored missing header files gsl_const_mks.h and gsl_const_cgs.h.
The incorrect values of the electrical units for gsl_const_cgs
(VACUUM_PERMEABILITY and VACUUM_PERMITTIVITY) have been removed.

** Fixed gsl_linalg_SV_decomp() to avoid an infinite loop when
computing the SVD of matrices containing Inf and Nan.

** Fixed gsl_linalg_balance_columns() to avoid an infinite loop when
rescaling matrices containing Inf and NaN.

** Fixed header file <gsl/gsl_sf_log.h> to include declarations for 
error codes in inline versions of gsl_sf_log functions

** Fixed header file <gsl/gsl_const.h> to include new MKSA and CGSM
header files.

** Added Stefan-Boltzmann constant and Thomson cross section to
physical constants

* What was new in gsl-1.4:

** Added cumulative distribution functions and their inverses for the
continuous random distributions including: gaussian, lognormal, gamma,
beta, cauchy, laplace, chisq, exponential, gumbel, weibull,
F-distribution, t-distribution, logistic, pareto and rayleigh.

** Added faster binomial random variates using the TPE rejection
algorithm, in the function gsl_randist_binomial_tpe.

** Added new functions gsl_rng_fwrite and gsl_rnd_fread for storing
the state of random number generators in a file.

** Added a new function gsl_combination_memcpy()

** Corrected values of electrical constants in CGS units.  To take
account of different electrical systems of units the values are now
prefixed by GSL_CONST_MKSA (for the SI Metre, Kilogram, Second, Ampere
system) or GSL_CONST_CGSM (for the Centimetre, Gram, Second, Magnetic
system with the Gauss as the fundamental unit of magnetic field
strength).  The previous GSL_CONST_MKS and GSL_CONST_CGS prefixes have
been removed, as have the permeability and permittivity constants in
the CGS system since this uses different defining equations.

** Fixed bugs in the random number generators gsl_rng_fishman18,
gsl_rng_fishman2x, and gsl_rng_knuthran2 which caused them to return
incorrect results.  Minor corrections were made to the parameters in
the other Knuth generators borosh13, coveyou, fishman20, lecuyer21,
and waterman14.

** Fixed a missing transpose bug in the gsl_linalg_QR_QRsolve
and gsl_linalg_QRPT_QRsolve routines which were computing the
solution to Q^T R x = b instead of Q R x = b.

** Fixed gsl_sf_gammainv to return zero instead of a domain
error for arguments corresponding to singularities in gamma.

** Fixed a bug in the simplex minimization algorithm which
caused it to fail to find the second highest point correctly
when searching the set of simplex points.

** Fixed a bug in the conjugate gradient minimizers conjugate_pr,
conjugate_fr and vector_bgfs which caused the search
directions to be updated incorrectly.

** Fixed a bug in gsl_sf_psi_1_int(1) which caused it to
return the incorrect sign for psi(1,1).

** Fixed the simulated annealing routine gsl_siman_solve to use the
parameter iters_fixed_T for the number of iterations at fixed
temperature instead of n_tries.

** Fixed a bug in gsl_combination_valid which caused it to return the
incorrect status.

** Fixed a bug in gsl_permutation_canonical_to_linear which caused the
output to always be zero, and the input permutation to be incorrectly
replaced by the output.

** Fixed a bug is gsl_ran_discrete which could cause uninitialised
data to be returned for some distributions.

** Fixed the dependencies for gsl_chebyshev.h to include gsl_math.h.

** Fixed a bug in gsl_complex_arccsc_real which caused it to return 
the incorrect sign for the imaginary part when -1<x<0.

** Fixed a bug in the QAWC Cauchy integration routine which could
allow the singularity to fall on an interval boundary, leading to
division by zero.

** Improved gsl_sf_gamma_inc_P(a,x) to avoid a domain error for x<<a
when a>10.

** Improved the accuracy of gsl_sf_coupling_3j for large arguments.

** Improved the performance of gsl_sf_choose(m,n) by separating the
calculations for small and large arguments.

** On platforms without IEEE comparisons gsl_{isnan,isinf,finite} will
fall back to the system versions of isnan, isinf and finite if
available.

** gsl_linalg_householder_hv now uses BLAS routines internally

** The script configure.in is now compatible with autoconf-2.50 and
later.

** Reduced the memory usage of the multifit algorithms from MxM to MxN
for large M by performing the QR decomposition of the Jacobian
in-place.

** IEEE modes now use the C99 fenv.h functions when platform spectific
functions are not available.

* What was new in gsl-1.3:

** Changed interface for gsl_sf_coupling_6j...(...). The old functions
actually calculated 6j for a permutation of the arguments (that
related to Racah W). This was incorrect and not consistent with
the documentation. The new versions calculate < {a,b,c}, {d,e,f} >,
as stated in the documentation. The old versions are still available
as gsl_sf_coupling_6j_INCORRECT...(...), though they are deprecated
and will be removed at some point in the future.

** Added new functions for computing Em(x)=exp(-x)*Ei(x), the modified
(scaled) form of the exponential integral, gsl_sf_expint_E1_scaled,
gsl_sf_expint_E2_scaled, gsl_sf_expint_Ei_scaled.
   
** Fixed compilation problems with gcc -ansi and other ANSI compilers.

** Fixed uninitialized memory access in the Niederreiter quasi-random
number generator.

** Fixed the eigenvalue routines to prevent an infinite loop for Inf
or NaN entries in matrix.

** Fixed a bug in the multifit and multiroots allocation routines
which cause them to fail to report some out of memory conditions.

** Fixed a bug in the seeding for the random number generator
gsl_rng_taus2 which affected a small number of seeds.

** Modified the complex householder transforms to avoid division by
zero, which could cause NaNs to be returned by the gsl_eigen_hermv
eigenvalue decomposition.

** The Nelder-Mead simplex algorithm for multidimensional 
minimisation has been added.

** The random number distributions now include the Dirichlet and
Multinomial distributions.

** Added a new function gsl_fcmp for approximate comparison of
floating point numbers using Knuth's algorithm.

** Added new functions gsl_ldexp and gsl_frexp as portable
alternatives to ldexp() and frexp().

** Fixed a bug in gsl_linalg_bidiag_unpack_B which was returning
incorrect results for the superdiagonal.

** Fixed a bug in the acceptance condition for simulated annealing

** Ordinary differential equations can now be solved using a different
absolute error for each component with gsl_odeiv_control_scaled_new().

** Upgraded to libtool-1.4.3

* What was new in gsl-1.2:

** Added new functions for combining permutations, converting between
cyclic and linear representations, and counting cycles and inversions.

** New multiroot functions now allow access to the current values of f
and dx.

** The default error handler now outputs a explanatory message before
aborting.

** Extended gsl_linalg_SV_decomp to handle exact zeroes in the
singular values, and added tests for 3x3 matrices.

** Fixed a bug in gsl_linalg_SV_decomp which caused singular values to
be sorted incorrectly.

** Fixed a bug in gsl_linalg_solv_symm_cyc_tridiag which caused it to
produce incorrect results.

** Added nonsymmetric tridiagonal solvers gsl_linalg_solve_tridiag and
gsl_linalg_solve_cyc_tridiag.

** The declarations used to export static objects can now be
controlled through a macro GSL_VAR and the header file
<gsl/gsl_types.h>.

** The simulated annealing routine gsl_siman_solve now keeps track of
the best solution so far.

** The values of the physical constants have been updated to the
CODATA 1998 recommendations.

** Added new physical constants, newton, dyne, joule, erg and 
power-of-ten prefixes, Mega, Giga, Tera, etc.

** The error estimate for the elliptic function gsl_sf_ellint_Kcomp_e
has been improved to take account of numerical cancellation for small
arguments.

** The domain of gsl_sf_psi_1piy has been extended to negative y.

** Fixed memory leak in the Chebyshev module.

** The seeding procedure of mt19937 has been updated to the latest
version from Makoto Matsumoto and Takuji Nishimura (Jan 2002). The
original seeding procedure is available through the generator
gsl_rng_mt19937_1999.

** A new random number generator gsl_rng_taus2 has been added to
correct flaws in the seeding procedure of gsl_rng_taus, as described
in an erratum to the original paper of P. L'Ecuyer.

** Added missing declaration for the generator gsl_rng_mt_19937_1998.

** Added missing quasi-random number generator function gsl_qrng_init.

** Removed unnecessary endpoint subtraction in chebyshev-based
QUADPACK routines to avoid possible loss of precision.

** Fixed bug in gsl_interp_cspline_periodic which caused a
discontinuity in the derivative near the boundary.

** The function gsl_min_fminimizer_minimum has been renamed to
gsl_min_fminimizer_x_minimum for consistency (the old function name is
still available but is deprecated).  Additional functions have been
added for accessing the function values at the minimum and endpoints
of the bounding interval.

** The KNOWN-PROBLEMS file of "make check" failures has been replaced
by a BUGS file, since we now require "make check" to work correctly
for stable releases.

* What was new in gsl-1.1.1:

** Fixes to histogram2d stat functions

** Added missing prototypes for complex LU determinant functions

** Improved error handling in multifit routines

** Added check to avoid division by zero for rank-deficient matrix in
multifit iteration

* What was new in gsl-1.1:

** The permutation module now includes a copy function
gsl_permutation_memcpy

** The implementation of gsl_sf_gamma_inc has been improved and now
avoids problems caused by internal singularities which occurred in the
series expansion for some combinations of parameters.

** IEEE comparisons of infinities and NaNs are tested during the
configure stage and the functions gsl_isnan, gsl_isinf and gsl_finite
are only compiled on platforms which support the necessary tests.

** The histogram routines now include a sum function,
gsl_histogram_sum for computing the total bin sum, and additional
statistics functions for 2d histograms.

** Internal error checking of user-defined functions has been improved
in the multiroots functions.

** Constants now include the Bohr Radius and Vacuum Permittivity.

** Range checking is now turned off when building the library, but is
still on by default when compiling user applications.

** A combinations directory has been added for generating combinations (n,k).

** The gamma function now returns exact values for integer arguments.

** Fixed bugs in gsl_sf_hyperg_1F1_int and gsl_sf_hyperg_1F1.

** Fixed internal error handling in gsl_sf_laguerre_n to allow
recovery from overflow.

** Several routines for handling divided difference polynomials have
been added to the poly/ directory.

** The interpolation routines now include polynomial interpolation,
based on divided-differences.

** Added new random number generators from Knuth's Seminumerical
Algorithms, 3rd Edition: borosh13, coveyou, fishman18, fishman20,
fishman2x, knuthran, knuthran2, lecuyer21, waterman14.

** Changed divisor in random number generator gfsr4 from 2^32-1 to
2^32 to prevent exact value of 1.0 from being returned, as specified
in the documentation.

* What was new in gsl-1.0:

** First general release.

** Increased the maximum number of iterations in gsl_poly_complex_solve()
from 30 to 60.

* What was new in gsl-0.9.4:

** Reorganized the multmin functions to use the same interface as the
other iterative solvers.

** Added histogram _alloc functions for consistency, in addition to the
existing _calloc functions.

** Renamed all the gsl_multimin functions to be consistent with the
rest of the library.  An underscore has been removed from _minimizer
in all the function names.

** Renamed the function gsl_sf_coulomb_CL_list to gsl_sf_coulomb_CL_array

** A bug in the multimin functions where the function parameters
(params) were omitted has been fixed.

** A bug in the nonlinear minimization routines has been fixed, which
could prevent the algorithms from converging.  Additional tests from
the NIST reference datasets have been added and these now agree with
MINPACK.

** All the physical constants and conversion factors are now defined as
real numbers to avoid potential problems with integer arithmetic.

** The ODE evolution routines now allow for negative step sizes, and
integrating backwards as well as forwards.

** The implicit Burlisch-Stoer ODE algorithm 'bsimp' now detects
singularities and forces a reduction in step size, preventing runaway
instabilities.

** Fixed a bug in the ODE evolution function gsl_odeiv_evolve_apply
which could cause an erroneous value to be returned if the step size
is reduced on the last step.

* What was new in gsl-0.9.3:

** Routines for complex LU decomposition are now available, allowing
the solution of systems of equations with complex coefficients.

** Matrix views of vectors now correctly require a unit stride for the
original vector.

** Permutations can now be applied to complex arrays and vectors.

** gsl_sf_pow_int now handles the case x = 0, n < 0

** The static versions of inline functions can now be hidden by
defining the preprocessor macro HIDE_INLINE_STATIC.  This is needed
for some compilers.

** The original seeding procedure of mt19937 is available through the
generator gsl_rng_mt19937_1998.  The seeding procedure was flawed, but
is available for compatibility.

** Added missing functions gsl_complex_div_real and
gsl_complex_div_imag.

** Missing functions for constant vector and matrix views have now been
added.

** Statistical calculations for histograms are now available, and the
gsl-histogram command also displays the histogram mean and standard
deviation.

** The behavior of GSL_IEEE_MODE for denormalized exceptions has been
fixed on Openbsd and Netbsd.

** A pkg-config file gsl.pc is included in the distribution

** The reference manual can now be printed in @smallbook format without
overflow.

* What was new in gsl-0.9.2:

** Vector and matrix views are now compliant with the ANSI standard.

** Added Lambert functions gsl_sf_lambert_W0, gsl_sf_lambert_Wm1.

** The reference manual now uses the GNU Free Documentation License.

** Fixed a couple of bugs in the SVD routines.

** Macros for Infinity and Nan now work correctly with Microsoft Visual
C++, and a bug in the config.h file for the finite() function has been
fixed.

** Redundant entries in the test suite for the complex math functions
have been removed, making the distribution size smaller.

** Installed programs gsl-randist and gsl-histogram now use shared
libraries.

* What was new in gsl-0.9.1:

** The single precision ffts now uses float throughout, rather than
mixing float and double.

** The random number distributions now include the Landau distribution.

** The fft function interface has been reorganized, with workspaces
separate from wavetables to eliminate unnecessary recomputation of
trigonometric factors.

** The gsl_interval type has been eliminated and replaced by two double
arguments for simplicity.

** The order of the arguments to the minimization routines is no more
logical, with function values assocatied with x-values.

** Modified initialization of vector and matrix views to work with the
SunPro compiler.

** Renamed gsl_Efunc_t to gsl_siman_Efunc_t, in accordance with
namespace conventions.

** Improved accuracy and fixed bugs in gsl_sf_hyperg_1F1,
gsl_sf_bessel_I0_scaled, gsl_sf_erfc, gsl_sf_log_erfc,
gsl_sf_legendre_Q0 and gsl_sf_legendre_Q1, and gsl_sf_zeta.

** Improved IEEE compliance of special functions, overflows now return
Inf and domain errors return NaN.

** Improved checking for underflows in special functions when using
extended precision registers

* What was new in gsl-0.9:

** There is a new system of vector and matrix views.  Any code using
vector and matrix views will need to be updated.  

** The order of arguments of the view functions involving strides have
been changed to be consistent with the rest of the library.

** The ode solvers have been reorganized.

** There are new eigensystem routines for real symmetric and complex
hermitian matrices.

** The linear algebra directory now includes functions for computing
symmetric tridiagonal decompositions and bidiagonal decompositions.

** The svd routines now include the Golub-Reinsch and Modified
Golub-Reinsch algorithms in addition to the Jacobi algorithm.

** The interpolation directory has been reorganized and a higher-level
"spline" interface has been added which simplifies the handling of
interpolation arguments.

** IEEE support is now available on OpenBSD.

* What was new in gsl-0.8:

** The build process now uses the latest libtool and automake.

** The library should now compile with Microsoft Visual C++.

** Portable versions of the isinf, isnan and finite functions are
available as gsl_isinf(x), gsl_isnan(x) and gsl_finite(x).

** The definitions of GSL_POSINF, GSL_NEGINF and GSL_NAN no longer
cause divisions by zero during compilation.

** The gsl_interp_obj has been renamed to gsl_interp.

** The poly_eval and pow_int functions have been moved from the
specfunc directory to the poly and sys directories.

** The Chebyshev functions are now available as an independent module
in their own directory.

** The error handling conventions have been unified across the
library.  This simplifies the use of the special functions.

** A full CBLAS implementation is now included for systems where ATLAS
has not been installed. The CBLAS library can also be used
independently of GSL.  The organisation of the BLAS directories has been
simplified.

** IEEE support for HPUX-11, NetBSD, Apple Darwin and OS/2 are now
included.

** The library now includes implementations of log1p, expm1, hypot,
acosh, asinh, atanh for platforms which do not provide them.

** The convention for alloc and set functions has changed so that they
are orthogonal. After allocating an object it is now necessary to
initialize it.

** There is a new module for estimating numerical derivatives of functions

** There is a new module for handling data with ntuples

** The histogram lookup functions are now optimized for the case of
uniform bins, and include an inline binary search for speed.

** The Chebyschev coefficients for the QAWO algorithm are now
precomputed in a table for efficiency, rather than being computed on
the fly.

** There are several new sorting functions for selecting the k-th
smallest or largest elements of a dataset.

** Iterator functions are now available for permutations,
gsl_permutation_next and gsl_permutation_prev.

** The function gsl_complex_xy has been renamed gsl_complex_rect

** The API for simulated annealing has been changed to support search
spaces in which the points cannot be represented as contiguous-memory
data structures.  gsl_siman_solve() now takes three extra arguments: a
copy constructor, a copy function and a destructor, allowing
gsl_siman_solve() to do its work with linked data structures.  If all
three of these function pointers are NULL, then the traditioanl
approach of using malloc(), memcpy(), and free() with the element size
is used.

* What was new in gsl-0.7:

** Linux/PowerPC should now be well supported.

** Header files for common physical constants have been added.

** Functions linear and nonlinear regression in one or more dimensions
are now available.

** Vector and matrix views now have access to the address of the
underlying block for compatibility with VSIPL (www.vsipl.org).

** There is a new library for generating low-discrepancy quasi-random
sequences.

** The seeding procedure of the default random number generator
MT19937 has been updated to match the 10/99 release of the original
code.  This fixes a weakness which occurred for seeds which were
powers of 2.

** The blas library libgslblasnative has been renamed libgslblas to avoid
confusion with system blas library

* What was new in gsl-0.6:

** The library is now installed as a single shared or static libgsl
file using libtool.

** The gsl-config script now works.  There is also a gsl.m4 file which
people can use in their configure scripts.

** All header files are now in installed as pkginclude headers in a
gsl/ subdirectory.

** The header files now use extern "C" to allow them to be included in
C++ programs

** For consistency the following functions have been renamed,

    gsl_vector_copy (dest, src) is now  gsl_vector_memcpy (dest, src)
    gsl_rng_cpy (dest, src)     is now  gsl_rng_memcpy (dest, src)
    gsl_matrix_copy_row (v,m,i) is now  gsl_matrix_get_row (v,m,i)
    gsl_matrix_copy_col (v,m,j) is now  gsl_matrix_get_col (v,m,j)
    gsl_vector_swap             is now  gsl_vector_swap_elements
    gsl_vector_swap_cols        is now  gsl_vector_swap_columns
    gsl_vector_swap_row_col     is now  gsl_vector_swap_row_column

and the vector/matrix view allocation functions have been simplified.

** A new sort directory has been added for sorting objects and vectors.

** A permutation directory has been added for manipulating permutations

** Statistics functions now support a stride argument for generality, and
also support weighted samples and a covariance function.

** The names of the statistics functions have been reorganized for
improved clarity. Consult manual for details.

** The environment variable GSL_IEEE_MODE now uses "," as a separator
instead of ";"

** The autogen.sh script, mostly for use by developers who use the CVS
repository, now does not run configure.

** The histogram directory now has additional functions for copying
and comparing histograms, performing arithmetic on histograms and
finding maximum and minimum values. Corresponding functions have been
added for vectors and matrices.

** The linear algebra directory supports additional methods, including
rectangular QR, rectangular QRPT and Cholesky decomposition.

** Complex arithmetic (+,-,*,/) and complex elementary functions
(sqrt, log, exp, sin, cos, tan, arcsin, arccos, arctan, sinh, cosh,
tanh, arcsinh, arccosh, arctanh) are now supported.

** Multidimensional minimization methods are now available.

** The special functions directory now includes a routine for
computing the value of the incomplete beta function.

* Was new in gsl-0.5:

** There is now a KNOWN-PROBLEMS file which lists compilation problems
and test failures which are known to the developers.

** Many improvements have been made to the special functions directory.

** The extrapolations from the Levin u-transform are now more reliable.

** Linear algebra and Eigensystem routines are now available.

** ODE solvers are now available.

** Multidimensional root finding algorithms are available.

** Minimization now keeps track of function values.

** Matrices and vectors now use a BLAS compatible format, and have a
separate memory handling layer (gsl_block).

** Roots of general polynomials can now be found using gsl_poly_complex_solve

** IEEE modes support on Sparclinux, Tru64, AIX and IRIX

** We have added the second generation RANLUX generators RANLXS and RANLXD

** Minimization algorithms are available (one-dimensional)

** Documentation now works out of the box with the standard Texinfo.

** Full reimplementation of the QUADPACK integration library

** Introduced THANKS file.
We appreciate all patches from people on the net, even those which are
too small to warrant adding the author to the AUTHORS file.  The
THANKS file should include everyone who sent in patches.  They should
also be mentioned in the ChangeLog entry.

* What was new in gsl-0.4.1:

** Two changes not making their way into the documentation
A couple of things are not getting into the docs, so here are the
errata:
*** The FFT routines now take a stride parameter.  Passing 1 for the
stride will make them behave as documented.
*** The complex numbers are now an opaque type, and no assumptions can
be made about the format in which they are stored (they are not stored
as a simple structure anymore, since that is not portable).  The type
is now gsl_complex (or gsl_complex_long_double or gsl_complex_float),
and the macros to access them are
    GSL_REAL(z)
    GSL_IMAG(z)
    GSL_COMPLEX_P_REAL(zp)
    GSL_COMPLEX_P_IMAG(zp)
    GSL_COMPLEX_EQ(z1,z2)
    GSL_SET_COMPLEX(zp,x,y)
    GSL_SET_REAL(zp,x)
    GSL_SET_IMAG(zp,y)

This change in the complex number API makes it important that you
start working with 0.4.1 or later.

** 0.4.1 is being released in occasion of the Red Hat 6.0 release.
The specfunc module is still in an alpha state; if you run "make
check" in the specfunc directory you will see that some tests still
fail.

** Most Alpha specific problems have been fixed. In particular the
random number generators rand48 and ranf now work on the Alpha

** Additional random number distributions: 
   Rayleigh distribution
   n-dimensional spherical distribution 
     (ie, points at random on an n-dimensional sphere)
   Gaussian tail distribution 
     (ie, choosing values from a gaussian distribution subject to a 
      constraint that they be larger than some fixed value, eg 5 sigmas)
   Walker's algorithm for arbitrary discrete distributions

* What was new in gsl-0.4:

** A single libgsl.a file is built in the top level directory and
installed, instead of separate .a files for each subdirectory.

** The parts of the complex struct gsl_complex, .real and .imag, are
not supported anymore. The macros GSL_REAL(z) and GSL_IMAG(z) do the
same job. All complex numbers are considered as packed arrays of
floating point numbers, for portability since the layout of structs or
arrays of structs is not guaranteed.

** The interface for matrices and vectors has changed. Vectors now
support strides, and can be used to access rows and columns of a
matrix. Many more types are available (float, double, long double,
int, long, short, char, signed and unsigned, plus complex floats,
doubles and long doubles) due to improvements in our preprocessor
template system.

** The random number generators have a completely new thread-safe
interface and have moved from the random directory to the rng
directory. Any program using random numbers will have to be
updated. You can also choose generators and seeds using the
environment variables GSL_RNG_TYPE and GSL_RNG_SEED.

** Some additional random number distributions have been added in the
randist directory. The available distributiosn are: bernoulli, beta,
binomial, cauchy, chisq, erlang, exponential, fdist, flat, gamma,
gauss, geometric, levy, logistic, lognormal, nbinomial, pareto,
poisson, sphere, tdist, twosidedexp, weibull.

** The FFT interface has be extended to support strides, but the
implementation hasn't been finished for all the cases yet, The FFT
allocation functions now return a pointer to a newly allocated
wavetable struct, instead of taking the pointer to an existing struct
as an argument.

   e.g. status = gsl_fft_wavetable_alloc(n, w)
   is now    w = gsl_fft_wavetable_alloc(n) in accordance with usual practice

** The statistics directory now works with all the builtin
types. It has a new function for computing the lag1-autocorrelation and
an extra set of numerical accuracy tests from NIST as part of 'make
check'.

** The simulated annealing routines no longer set the random number
seed with the time of day.  You'll need to reseed the generator
yourself if you want subsequent runs to use different random numbers.

** Work is in progress on a reimplementation of QUADPACK in the
`integration' subdirectory, but it is not finished yet.

** Work is in progress on reimplementations of the VEGAS and
MISER Monte Carlo algorithms in the monte' subdirectory.  They work
just fine, but the code is still evolving.

** Work has started on a portable blas system in the `blas'
subdirectory.

** You can now set the IEEE arithmetic mode for your programs from the
environment variable GSL_IEEE_MODE by calling the function
gsl_ieee_env_setup(). Currently this only works with the Linux kernel,
HP-UX, SunOS4 and Solaris.

** There are some simple spline interpolation functions in the `interp'
subdir.

** The NEWS file now uses outline mode, like the Emacs NEWS file


* This covers changes made *after* the gsl-0.2 snapshot

** Added several new modules: histogram, integration, matrix, specfunc
and vectors.

** Changed libgsl_statisctics.a to libgslstatistics.a and
libgsl_siman.a to libgslsiman.a, since most of the packages don't have
the underscore.  Users will have to remove the old files, unless they
do a "make uninstall" on the previous release before they install this
new one.

** Changes to the random number suite
Incorporated the gauss, poisson and exponential distributions in
the standard libgslrandom.a


Local variables:
mode: outline
paragraph-separate: "[ 	]*$"
end:<|MERGE_RESOLUTION|>--- conflicted
+++ resolved
@@ -1,4 +1,3 @@
-<<<<<<< HEAD
 ** The jacobi method gsl_eigen_jacobi now uses the norm of the
    off-diagonal elements for its convergence criterion, as in
    algorithm 8.4.3 of Golub and van Loan.
@@ -37,13 +36,12 @@
 
 ** Fixed gsl_sf_hyperg_2F1(a,b,c,x) to avoid returning NaN for
    arguments |a|>10. [bug #24812]
-=======
+
 ** Added Tuomo Keskitalo's new ode branch ode-initval2 with a
    gsl_odeiv2 prefix which is intended to be the new default for
    differential equations.  The existing gsl_odeiv routines will be
    retained for binary compatibility but their interface will be
    deprecated.
->>>>>>> 7eaf77dc
 
 ** Added new routine gsl_linalg_complex_cholesky_invert to handle the
    matrix inversion for complex Cholesky decompositions (Huan Wu).
